--- conflicted
+++ resolved
@@ -6,15 +6,6 @@
         DESCRIPTION "A header-only StatsD client implemented in C++"
         HOMEPAGE_URL "https://github.com/vthiery/cpp-statsd-client")
 
-<<<<<<< HEAD
-option(BUILD_TESTS "Build tests" ON)
-option(HUNTER_ENABLED "Use the Hunter package manager" OFF)
-
-if(NOT HUNTER_ENABLED)
-  set(CMAKE_CXX_STANDARD 11)
-  set(CMAKE_CXX_EXTENSIONS OFF)
-endif()
-=======
 option(CPP_STATSD_STANDALONE "Allows configuration of targets for verifying library functionality" ON)
 option(ENABLE_TESTS "Build tests" ON)
 option(ENABLE_COVERAGE "Build with coverage instrumentalisation" OFF)
@@ -27,7 +18,6 @@
 set(CMAKE_CXX_STANDARD 11)
 set(CMAKE_CXX_EXTENSIONS OFF)
 
->>>>>>> 8cc00d0b
 include(GNUInstallDirs)
 include(CMakePackageConfigHelpers)
 find_package(Threads)
@@ -77,12 +67,6 @@
         DESTINATION ${CMAKE_INSTALL_DATAROOTDIR}/${PROJECT_NAME}/cmake)
 install(DIRECTORY ${PROJECT_SOURCE_DIR}/include DESTINATION include)
 
-<<<<<<< HEAD
-if(BUILD_TESTS)
-  # The test targets
-  add_executable(testStatsdClient ${CMAKE_CURRENT_SOURCE_DIR}/tests/testStatsdClient.cpp)
-  target_compile_options(testStatsdClient PRIVATE -Wall -Wextra -pedantic -Werror)
-=======
 if(ENABLE_TESTS)
   # The test targets
   add_executable(testStatsdClient ${CMAKE_CURRENT_SOURCE_DIR}/tests/testStatsdClient.cpp)
@@ -91,7 +75,6 @@
   else()
     target_compile_options(testStatsdClient PRIVATE -Wall -Wextra -pedantic -Werror)
   endif()
->>>>>>> 8cc00d0b
   target_include_directories(testStatsdClient PRIVATE ${CMAKE_CURRENT_SOURCE_DIR}/tests)
   target_link_libraries(testStatsdClient ${PROJECT_NAME})
 
