--- conflicted
+++ resolved
@@ -5,7 +5,6 @@
         LANGUAGES CXX
         DESCRIPTION "A header-only StatsD client implemented in C++"
         HOMEPAGE_URL "https://github.com/vthiery/cpp-statsd-client")
-<<<<<<< HEAD
 
 option(BUILD_TESTS "Build tests" ON)
 option(HUNTER_ENABLED "Use the Hunter package manager" OFF)
@@ -14,11 +13,8 @@
   set(CMAKE_CXX_STANDARD 11)
   set(CMAKE_CXX_EXTENSIONS OFF)
 endif()
-=======
-set(CMAKE_CXX_STANDARD 11)
-set(CMAKE_CXX_EXTENSIONS OFF)
+
 option(ENABLE_COVERAGE "Build with coverage instrumentalisation" OFF)
->>>>>>> 0a0ce6f1
 include(GNUInstallDirs)
 include(CMakePackageConfigHelpers)
 find_package(Threads)
