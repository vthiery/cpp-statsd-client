--- conflicted
+++ resolved
@@ -1,12 +1,8 @@
 #ifndef UDP_SENDER_HPP
 #define UDP_SENDER_HPP
 
-<<<<<<< HEAD
-#if _WIN32
-=======
 #ifdef _WIN32
 #define NOMINMAX
->>>>>>> 8cc00d0b
 #include <io.h>
 #include <winsock2.h>
 #include <ws2tcpip.h>
@@ -227,16 +223,8 @@
         m_batchingThread.join();
     }
 
-<<<<<<< HEAD
-#if _WIN32
-    closesocket(m_socket);
-#else
-    close(m_socket);
-#endif
-=======
     // Cleanup the socket
     SOCKET_CLOSE(m_socket);
->>>>>>> 8cc00d0b
 }
 
 inline void UDPSender::send(const std::string& message) noexcept {
@@ -304,17 +292,8 @@
         const int ret{getaddrinfo(m_host.c_str(), nullptr, &hints, &results)};
         if (ret != 0) {
             // An error code has been returned by getaddrinfo
-<<<<<<< HEAD
-#if _WIN32
-            closesocket(m_socket);
-#else
-            close(m_socket);
-#endif
-            m_socket = k_invalidFd;
-=======
             SOCKET_CLOSE(m_socket);
             m_socket = k_invalidSocket;
->>>>>>> 8cc00d0b
             m_errorMessage = "getaddrinfo failed: err=" + std::to_string(ret) + ", msg=" + gai_strerror(ret);
             return false;
         }
